--- conflicted
+++ resolved
@@ -7,18 +7,12 @@
 class CellSchema(MappingSchema):
     radio = SchemaNode(String(), location="body", type='str',
                        validator=OneOf(RADIO_TYPE_KEYS), missing='')
-    mcc = SchemaNode(Integer(), location="body", type='int', missing=0)
-    mnc = SchemaNode(Integer(), location="body", type='int', missing=0)
-<<<<<<< HEAD
-    lac = SchemaNode(Integer(), location="body", type='int', missing=0)
-    cid = SchemaNode(Integer(), location="body", type='int', missing=0)
-    psc = SchemaNode(Integer(), location="body", type='int', missing=-1)
-=======
+    mcc = SchemaNode(Integer(), location="body", type='int', missing=-1)
+    mnc = SchemaNode(Integer(), location="body", type='int', missing=-1)
     lac = SchemaNode(Integer(), location="body", type='int', missing=-1)
     cid = SchemaNode(Integer(), location="body", type='int', missing=-1)
-    psc = SchemaNode(Integer(), location="body", type='int', missing=0)
->>>>>>> 5bb7869a
-    asu = SchemaNode(Integer(), location="body", type='int', missing=0)
+    psc = SchemaNode(Integer(), location="body", type='int', missing=-1)
+    asu = SchemaNode(Integer(), location="body", type='int', missing=-1)
     signal = SchemaNode(Integer(), location="body", type='int', missing=0)
     ta = SchemaNode(Integer(), location="body", type='int', missing=0)
 
