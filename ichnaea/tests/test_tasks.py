--- conflicted
+++ resolved
@@ -50,10 +50,10 @@
 
         result = cell_location_update.delay(min_new=1)
         self.assertEqual(result.get(), (2, 0))
-        self.check_expected_heka_messages(
+        self.check_stats(
             total=2,
             timer=[
-                'task.cell_location_update',
+                ('task.cell_location_update', 2),
                 'task.cell_location_update.new_measures_1_100',
             ])
 
@@ -200,16 +200,11 @@
         result = cell_location_update.delay(min_new=1)
         self.assertEqual(result.get(), 0)
 
-<<<<<<< HEAD
         self.check_stats(
-            total=4,
-=======
-        self.check_expected_heka_messages(
             total=6,
->>>>>>> 2d540547
             timer=[
                 # We made duplicate calls
-                ('task.cell_location_update', 2),
+                ('task.cell_location_update', 4),
                 ('task.cell_location_update.new_measures_1_100', 2),
 
                 # One of those would've scheduled a remove_cell task
@@ -443,10 +438,10 @@
 
         result = wifi_location_update.delay(min_new=1)
         self.assertEqual(result.get(), (2, 0))
-        self.check_expected_heka_messages(
+        self.check_stats(
             total=2,
             timer=[
-                'task.wifi_location_update',
+                ('task.wifi_location_update', 2),
                 'task.wifi_location_update.new_measures_1_100',
             ])
 
@@ -577,16 +572,11 @@
         result = wifi_location_update.delay(min_new=1)
         self.assertEqual(result.get(), 0)
 
-<<<<<<< HEAD
         self.check_stats(
-            total=4,
-=======
-        self.check_expected_heka_messages(
             total=6,
->>>>>>> 2d540547
             timer=[
                 # We made duplicate calls
-                ('task.wifi_location_update', 2),
+                ('task.wifi_location_update', 4),
                 ('task.wifi_location_update.new_measures_1_100', 2),
 
                 # One of those would've scheduled a remove_wifi task
